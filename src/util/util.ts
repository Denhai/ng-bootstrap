export function toInteger(value: any): number {
  return parseInt(`${value}`, 10);
}

export function toString(value: any): string {
  return (value !== undefined && value !== null) ? `${value}` : '';
}

export function getValueInRange(value: number, max: number, min = 0): number {
  return Math.max(Math.min(value, max), min);
}

export function isString(value: any): value is string {
  return typeof value === 'string';
}

export function isNumber(value: any): value is number {
  return !isNaN(toInteger(value));
}

export function isInteger(value: any): value is number {
  return typeof value === 'number' && isFinite(value) && Math.floor(value) === value;
}

export function isDefined(value: any): boolean {
  return value !== undefined && value !== null;
}

export function padNumber(value: number) {
  if (isNumber(value)) {
    return `0${value}`.slice(-2);
  } else {
    return '';
  }
}

export function regExpEscape(text) {
  return text.replace(/[-[\]{}()*+?.,\\^$|#\s]/g, '\\$&');
}

export function hasClassName(element: any, className: string): boolean {
  return element && element.className && element.className.split &&
      element.className.split(/\s+/).indexOf(className) >= 0;
}

if (typeof Element !== 'undefined' && !Element.prototype.closest) {
  // Polyfill for ie10+

  if (!Element.prototype.matches) {
    // IE uses the non-standard name: msMatchesSelector
    Element.prototype.matches = (Element.prototype as any).msMatchesSelector || Element.prototype.webkitMatchesSelector;
  }

  Element.prototype.closest = function(s: string) {
    let el = this;
    if (!document.documentElement.contains(el)) {
      return null;
    }
    do {
      if (el.matches(s)) {
        return el;
      }
      el = el.parentElement || el.parentNode;
    } while (el !== null && el.nodeType === 1);
    return null;
  };
}

<<<<<<< HEAD
export function closest(element: HTMLElement, selector): HTMLElement | null {
  return selector ? element.closest(selector) : null;
}

/**
 * Force a browser reflow
 * @param element element where to apply the reflow
 */
export function reflow(element: HTMLElement) {
  return (element || document.body).offsetHeight;
=======
export function closest(element: HTMLElement, selector?: string): HTMLElement | null {
  if (!selector) {
    return null;
  }

  /*
   * In certain browsers (e.g. Edge 44.18362.449.0) HTMLDocument does
   * not support `Element.prototype.closest`. To emulate the correct behaviour
   * we return null when the method is missing.
   *
   * Note that in evergreen browsers `closest(document.documentElement, 'html')`
   * will return the document element whilst in Edge null will be returned. This
   * compromise was deemed good enough.
   */
  if (typeof element.closest === 'undefined') {
    return null;
  }

  return element.closest(selector);
>>>>>>> 6830d555
}<|MERGE_RESOLUTION|>--- conflicted
+++ resolved
@@ -66,18 +66,6 @@
   };
 }
 
-<<<<<<< HEAD
-export function closest(element: HTMLElement, selector): HTMLElement | null {
-  return selector ? element.closest(selector) : null;
-}
-
-/**
- * Force a browser reflow
- * @param element element where to apply the reflow
- */
-export function reflow(element: HTMLElement) {
-  return (element || document.body).offsetHeight;
-=======
 export function closest(element: HTMLElement, selector?: string): HTMLElement | null {
   if (!selector) {
     return null;
@@ -97,5 +85,12 @@
   }
 
   return element.closest(selector);
->>>>>>> 6830d555
+}
+
+/**
+ * Force a browser reflow
+ * @param element element where to apply the reflow
+ */
+export function reflow(element: HTMLElement) {
+  return (element || document.body).offsetHeight;
 }