--- conflicted
+++ resolved
@@ -35,10 +35,6 @@
 
 
 ### BREAKING CHANGES
-<<<<<<< HEAD
-* animations are active by default on standard Bootstrap components, to opt-out, please check the [documentation](https://ng-bootstrap.github.io/#/animations)
-=======
->>>>>>> 657d0a33
 
 * **toast:** Toast events API has changed to stick with specs provided by Bootstrap
 
